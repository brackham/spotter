--- conflicted
+++ resolved
@@ -1,6 +1,6 @@
 [project]
 name = "spotter"
-version = "0.0.5-beta"
+version = "0.0.6-beta"
 description = "Stellar contamination estimates from rotational light curves"
 authors = [{name="Lionel Garcia"}, {name="Benjamin Rackham"}]
 license = "MIT"
@@ -9,9 +9,8 @@
 packages = [{ include = "spotter" },]
 dependencies = ["numpy<1.22", "healpy", "matplotlib", "jax", "jaxlib"]
 
-<<<<<<< HEAD
 [project.optional-dependencies]
-dev = ["black", "pytest"]
+dev = ["black", "pytest", "nox"]
 test = ["pytest"]
 comparison = ["starry", "tqdm", "xarray<2023.10.0"]
 docs = [
@@ -25,31 +24,6 @@
     "toml", 
     "ipywidgets"
     ]
-=======
-[tool.poetry.dependencies]
-python = "^3.9"
-numpy = "^1.25.0"
-healpy = "*"
-matplotlib = "*"
-jax = "*"
-jaxlib = "*"
-
-[tool.poetry.group.dev.dependencies]
-pytest = "*"
-black = "*"
-
-[tool.poetry.group.docs.dependencies]
-sphinx = "*"
-docutils = "*"
-jupyterlab = "*"
-myst-parser = "*"
-sphinx-book-theme = "^1.0.0"
-myst-nb = "*"
-sphinx-copybutton = "*"
-toml = "*"
-ipywidgets = "*"
-tqdm = "*"
->>>>>>> 030b5942
 
 [build-system]
 requires = ["hatchling", "hatch-vcs"]
