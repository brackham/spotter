--- conflicted
+++ resolved
@@ -171,25 +171,11 @@
     return jnp.abs(_x - x) < r
 
 
-<<<<<<< HEAD
-def radial_velocity(N, theta, phi, period, radius, phase, inc, intensity):
-=======
 def radial_velocity(theta, phi, period, radius, phase, inc=None):
->>>>>>> 6370f8c1
     period_s = period * 24 * 60 * 60  # convert days to seconds
     omega = jnp.pi * 2 / period_s  # angular velocity
     radius_m = radius * 695700000.0  # convert solar radii to meters
     sin_phi = np.sin(phi)  # numpy here! as phi is static
-<<<<<<< HEAD
-    mask, projected, limb = mask_projected_limb(vec(N), phase, inc=inc)
-    limb_geometry = projected * mask * limb
-    rv = radius_m * omega * jnp.sin(theta - phase) * sin_phi
-    return jnp.sum(rv * limb_geometry * intensity, 0)
-
-
-def doppler_shift(theta, phi, period, radius, phase):
-    rv = radial_velocity(theta, phi, period, radius, phase)
-=======
     rv = radius_m * omega * jnp.sin(theta - phase) * sin_phi
     if inc is not None:
         rv = rv * jnp.sin(inc)
@@ -198,7 +184,6 @@
 
 def doppler_shift(theta, phi, period, radius, phase, inc=None):
     rv = radial_velocity(theta, phi, period, radius, phase, inc)
->>>>>>> 6370f8c1
     c = 299792458.0
     shift = rv / c
     return shift
