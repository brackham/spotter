--- conflicted
+++ resolved
@@ -62,26 +62,16 @@
             polynomial_limb_darkening(self._thetas, self._phis), in_axes=(None, 0)
         )
 
-<<<<<<< HEAD
     def _z(self, phase=0):
         return self._sin_phi * np.cos(self._thetas - phase)
-=======
-    @property
-    def resolution(self):
-        return hp.nside2resol(self.N)
-
-    def _get_mask(self, phase=0):
-        a = (phase + np.pi / 2) % (2 * np.pi)
-        b = (phase - np.pi / 2) % (2 * np.pi)
-        if a > phase % (2 * np.pi) and b < phase % (2 * np.pi):
-            mask = (self._thetas < a) & (self._thetas > b)
-        else:
-            mask = (self._thetas > b) | (self._thetas < a)
->>>>>>> 33579b4a
 
     def clear_surface(self):
         self.map_spot = np.zeros(self.n)
         self.map_faculae = np.zeros(self.n)
+
+    @property
+    def resolution(self):
+        return hp.nside2resol(self.N)
 
     def add_spot(self, theta, phi, radius, contrast):
         for t, p, r, c in zip(*_wrap(theta, phi, radius, contrast)):
