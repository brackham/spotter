name: spotter/publish

on:
  release:
    types: [published]

  # Allows you to run this workflow manually from the Actions tab
  workflow_dispatch:

jobs:
  publish:
    environment:
      name: pypi
      url: https://pypi.org/p/starspotter
    permissions:
      id-token: write
    needs: [tests, build]
    runs-on: ubuntu-latest
    if: github.event_name == 'push' && startsWith(github.ref, 'refs/tags/')
    steps:
      - uses: actions/download-artifact@v4
        with:
<<<<<<< HEAD
          name: artifact
          path: dist
      - uses: pypa/gh-action-pypi-publish@v1.8.11
=======
          python-version: ${{ matrix.python-version }}

      - name: Install Poetry
        uses: snok/install-poetry@v1

      - name: Setup Poetry Configuration 🛠️
        run: poetry config pypi-token.pypi $PYPI_API_TOKEN

      - name: Install Dependencies
        run: poetry install --no-root --no-dev

      - name: Update Release Name
        run: sed -i 's/name = "spotter"/name = "starspotter"/' pyproject.toml

      - name: Build Package 🐍
        run: poetry build
      
      - name: Dry-run Publish to PyPI 😬
        run: poetry publish --dry-run

      - name: Publish to PyPI 🚀
        run: poetry publish --skip-existing
>>>>>>> 6e05a7ee
<|MERGE_RESOLUTION|>--- conflicted
+++ resolved
@@ -20,31 +20,6 @@
     steps:
       - uses: actions/download-artifact@v4
         with:
-<<<<<<< HEAD
           name: artifact
           path: dist
-      - uses: pypa/gh-action-pypi-publish@v1.8.11
-=======
-          python-version: ${{ matrix.python-version }}
-
-      - name: Install Poetry
-        uses: snok/install-poetry@v1
-
-      - name: Setup Poetry Configuration 🛠️
-        run: poetry config pypi-token.pypi $PYPI_API_TOKEN
-
-      - name: Install Dependencies
-        run: poetry install --no-root --no-dev
-
-      - name: Update Release Name
-        run: sed -i 's/name = "spotter"/name = "starspotter"/' pyproject.toml
-
-      - name: Build Package 🐍
-        run: poetry build
-      
-      - name: Dry-run Publish to PyPI 😬
-        run: poetry publish --dry-run
-
-      - name: Publish to PyPI 🚀
-        run: poetry publish --skip-existing
->>>>>>> 6e05a7ee
+      - uses: pypa/gh-action-pypi-publish@v1.8.11